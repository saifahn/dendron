name: CI

on:
  push:
    branches:
      - master
      - dev
      - integ-publish
      - release/*
      - prerelease/*
      - kevin-*/*
  pull_request:
    branches:
      - "*"
      - "*/*"

jobs:
  test:
    strategy:
      # Allow other matrix jobs to continue after one fails, allowing us to
      # isolate platform-specific issues.
      fail-fast: false

      matrix:
        os:
          - macos-latest
          - ubuntu-latest
          - windows-latest
        node-version:
          - 14.x
          - 16.x
        suite:
          - cli
          - plugin

        include:
          - os: macos-latest
            env: env
            versions: ""
          - os: ubuntu-latest
            env: env
            versions: ""
          # Running natively under Windows requires some further work on paths
          # and file access patterns.
          - os: windows-latest
            env: Get-ChildItem Env:\
            versions: choco --version

    timeout-minutes: 40

    runs-on: ${{ matrix.os }}

    steps:
      - name: Gather environment data
        run: |
          ${{ matrix.env }}
          node --version
          npm --version
          yarn --version

      - name: Checkout source
        uses: actions/checkout@v2

      - uses: actions/setup-node@v2
        with:
          node-version: "${{ matrix.node-version }}"
          cache: "yarn"
          cache-dependency-path: yarn.lock

      # Publish tests won't work if we haven't configured our committer details.
      - name: Configure Git user
        run: |
          git config --global user.name CI
          git config --global user.email ci@dendron.so

      - name: Restore typescript lib cache
        uses: actions/cache@v2
        id: ts-cache
        with:
          path: |
            packages/*/lib/*
<<<<<<< HEAD
          key: ${{ runner.os }}-${{ hashFiles('yarn.lock') }}-18
          restore-keys: |
            ${{ runner.os }}-yarn-10
=======
          key: ${{ runner.os }}-${{ hashFiles('yarn.lock') }}-17
          restore-keys: |
            ${{ runner.os }}-yarn-9
>>>>>>> 45c91694

      - name: Sets env vars for publish test
        run: |
          echo "TEST_NEXT_TEMPLATE=1" >> $GITHUB_ENV
          echo "NODE_OPTIONS=--max_old_space_size=4096" >> $GITHUB_ENV
        if: runner.os == 'Linux'

      - name: Bootstrap
        run: yarn bootstrap:bootstrap
        shell: bash

      - name: Build
        run: yarn bootstrap:buildCI
        shell: bash

      - name: Start Xvfb
        if: runner.os == 'Linux' && matrix.suite == 'plugin'
        run: |
          Xvfb :99 -screen 0 1024x768x24 > /dev/null 2>&1 &
          echo 'DISPLAY=:99.0' >>$GITHUB_ENV

      - name: Download notes.zip
        if: runner.os == 'Linux' && matrix.suite == 'cli' && matrix.node-version == '14.x'
        uses: wei/curl@master
        with:
          args: -LO https://artifacts-prod-artifactb7980f61-19orqnnuurvwy.s3.us-west-2.amazonaws.com/artifacts/dendron-site.zip

      - name: Unzip notes.zip
        if: runner.os == 'Linux' && matrix.suite == 'cli' && matrix.node-version == '14.x'
        run: |
          unzip -o dendron-site.zip -d packages/nextjs-template

      - name: Install Playwright dependencies
        if: runner.os == 'Linux' && matrix.suite == 'cli' && matrix.node-version == '14.x'
        run: npx playwright install --with-deps

      - name: Run Playwright tests
        if: runner.os == 'Linux' && matrix.suite == 'cli' && matrix.node-version == '14.x'
        run: yarn ci:test:template

      - name: Run tests
        run: yarn ci:test:${{ matrix.suite }}
        timeout-minutes: 30<|MERGE_RESOLUTION|>--- conflicted
+++ resolved
@@ -79,15 +79,9 @@
         with:
           path: |
             packages/*/lib/*
-<<<<<<< HEAD
-          key: ${{ runner.os }}-${{ hashFiles('yarn.lock') }}-18
-          restore-keys: |
-            ${{ runner.os }}-yarn-10
-=======
           key: ${{ runner.os }}-${{ hashFiles('yarn.lock') }}-17
           restore-keys: |
             ${{ runner.os }}-yarn-9
->>>>>>> 45c91694
 
       - name: Sets env vars for publish test
         run: |
