---
id: c1bs7wsjfbhb0zipaywqv1
title: Tutorial
desc: ""
<<<<<<< HEAD
updated: 1658180902177
=======
updated: 1658447800901
>>>>>>> 182e8351
created: 1654223767390
currentStep: 0
totalSteps: 0
---

Welcome to Dendron! Dendron is a developer-focused knowledge base that helps you manage information using **flexible hierarchies**!

You are currently in the tutorial vault (a vault is the folder where your notes are stored). Feel free to edit this note and create new files as you go through the quickstart!

## Create a Note

1. Use `Ctrl+L` / `Cmd+L` to bring up the lookup prompt
1. Type `dendron` and select `Create New`

- > NOTE: After you press enter, Dendron will create and open the `dendron` note. Use `<CTRL>-<TAB>` to come back to this note

You just created your first note!

- > NOTE: Notes in Dendron are just plain text markdown with some [frontmatter](https://wiki.dendron.so/notes/ffec2853-c0e0-4165-a368-339db12c8e4b) on the top. You can edit them in Dendron or using ~~vim~~ your favourite text editor.

## Find a Note

1. Use `Ctrl+L` / `Cmd+L` to bring up the lookup prompt again
1. Type `dendron` and press `<ENTER>`

- > TIP: you don't have to type out the entire query, press `<TAB>` to autocomplete

You just `looked up` a note!

- > NOTE: in Dendron, you can find or create notes using the lookup prompt

## Organize your Notes

1. Bring up the lookup prompt again
1. Type `tutorial.one`

You just created your first hierarchy!

- > NOTE: hierarchies in Dendron are just `.` delimited files. This makes each note both a file and a folder and makes it easy to keep your notes organized

- > TIP: You can use the [Dendron Tree View](https://wiki.dendron.so/notes/hur7r6gr3kqa56s2vme986j) to view your hierarchy. If it's not currently in focus, you can use `CTRL+SHIFT+P`/`CMD+SHIFT+P` to open the command prompt and type in `Dendron: focus on tree view` to make it appear

## Create a link

1. In the current note, type `[[` - this should trigger the autocomplete. You can type `one` to narrow it down to the note you just created and hit enter
<!-- Enter '[[' below-->

<!-- End space-->

You just created your first link!

- > NOTE: the links with the `[[` are called wikilinks (because they were first popularized by Wikipedia)
- > TIP: If you hover your mouse over the link, you can get a preview of the contents inside the note!

## Navigate a link

1. Move your text cursor over the link you just created. Hold down `<CTRL>+<ENTER>`/`<CMD>+<ENTER>`

- > TIP: You can also use `CTRL+CLICK` or `CMD+CLICK` to navigate links via mouse

You just navigated the link!

## Refactor a Note

1. Open [[tutorial.one]], bring up the command prompt and type `Dendron: Rename Note`
1. Replace `tutorial` with `my-note` and then press `<ENTER>`
1. You just refactored the note!

- > NOTE: when you rename a note, Dendron updates all links and references of the original note being renamed. Try switching back to [[tutorial]] to see the updated link!
- > TIP: in addition to renaming one note at a time, dendron has [an entire collection](https://wiki.dendron.so/notes/srajljj10V2dl19nCSFiC) of refactoring commands that let you change headers, move around sections, and refactor entire hierarchies!

## Conclusion

Congrats, you finished the Dendron tutorial!

Was there anything **unclear or buggy** about this tutorial? Please [**report it**](https://github.com/dendronhq/dendron/discussions/3266) so we can **make it better**!

## Next Steps

Depending on your needs, here are some common next steps:

- I want to **start writing**: [Create a daily journal note](command:dendron.createDailyJournalNote) ([docs](https://wiki.dendron.so/notes/ogIUqY5VDCJP28G3cAJhd))

- I want to **use templates**: Use the [Appy Template](https://wiki.dendron.so/notes/ftohqknticu6bw4cfmzskq6) command to apply [templates](https://wiki.dendron.so/notes/861cbdf8-102e-4633-9933-1f3d74df53d2) to existing notes

- I want to do a **longer tutorial**: Check out our [5min tutorial to explore more of Dendron's functionality](https://wiki.dendron.so/notes/678c77d9-ef2c-4537-97b5-64556d6337f1/)

- I want to **implement a particular workflow** (bullet journal, zettelkasten, etc): Check out community [workflow guides](https://wiki.dendron.so/notes/9313b845-d9bf-42c9-aad1-0da34794ce26)

- I want to use Dendron for **tasks and todos**: See the [Getting Things Done (GTD), Bullet Journaling, and Other Task Management Workflows](https://wiki.dendron.so/notes/ordz7r99w1v099v14hrwgnp) for how the founder of Dendron uses it to manage his work.

- I want to explore **advanced features**: See [next steps](https://wiki.dendron.so/notes/TflY5kn29HOLpp1pWT9tP) for longer walkthroughs and advanced functionality!

- I want to start clean with a **new vault at a custom location**: Run [Dendron: Initialize Workspace](command:dendron.initWS) from the command prompt (or click this link) to start from a clean slate

- I want to use Dendron as a **knowledge base for my team**: Read the [Dendron team setup](https://wiki.dendron.so/notes/98f6d928-3f61-49fb-9c9e-70c27d25f838) to get started

> Coming from Obsidian? Click [here](command:dendron.importObsidianPod) to import your Obsidian notes (or any markdown notes) into Dendron to see how they look.

## Community

Dendron is more that just a tool - we are also a community of individuals that are passionate about knowledge management. If you need help or want to connect with the community, join us in the [Discords](https://link.dendron.so/discord).

You can also:

- Star us on [GitHub](https://github.com/dendronhq/dendron)
- Follow us on [Twitter](https://twitter.com/dendronhq)
- Subscribe to the [Dendron Newsletter](https://link.dendron.so/newsletter)<|MERGE_RESOLUTION|>--- conflicted
+++ resolved
@@ -2,11 +2,7 @@
 id: c1bs7wsjfbhb0zipaywqv1
 title: Tutorial
 desc: ""
-<<<<<<< HEAD
-updated: 1658180902177
-=======
 updated: 1658447800901
->>>>>>> 182e8351
 created: 1654223767390
 currentStep: 0
 totalSteps: 0
