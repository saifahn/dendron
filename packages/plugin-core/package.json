{
  "name": "@dendronhq/plugin-core",
  "private": true,
  "displayName": "dendron",
  "description": "Dendron is a hierarchal note taking tool that grows as you do. ",
  "publisher": "dendron",
  "version": "0.105.2",
  "sponsor": {
    "url": "https://accounts.dendron.so/account/subscribe"
  },
  "engines": {
    "vscode": "^1.62.0"
  },
  "categories": [
    "Other"
  ],
  "installConfig": {
    "hoistingLimits": "none"
  },
  "keywords": [
    "second brain",
    "markdown",
    "roam",
    "notes",
    "schema"
  ],
  "activationEvents": [
    "*"
  ],
  "main": "./out/src/extension.js",
  "extensionPack": [
    "dendron.dendron-paste-image"
  ],
  "contributes": {
    "languages": [
      {
        "id": "markdown",
        "extensions": [
          ".md"
        ],
        "aliases": [
          "markdown"
        ],
        "configuration": "./language-configuration.json"
      }
    ],
<<<<<<< HEAD
=======
    "viewsWelcome": [
      {
        "view": "dendron.backlinks",
        "contents": "There are no backlinks to this note."
      },
      {
        "view": "dendron.recent-workspaces",
        "contents": "No recent workspaces detected. If this is your first time using Dendron, [try out our tutorial workspace](command:dendron.launchTutorialWorkspace?%7B%22invocationPoint%22%3A%22RecentWorkspacesPanel%22%7D)."
      }
    ],
    "viewsContainers": {
      "activitybar": [
        {
          "id": "dendron-view",
          "title": "Dendron",
          "icon": "media/icons/dendron-activity-bar-icon.svg"
        }
      ]
    },
>>>>>>> 9f868df0
    "views": {
      "explorer": [
        {
          "id": "dendron.sample",
          "name": "Sample View",
          "type": "webview",
          "when": "dendron:devMode"
        },
        {
          "id": "dendron.calendar-view",
          "name": "Calendar View",
          "contextualTitle": "Calendar View",
          "type": "webview",
          "when": "dendron:pluginActive"
        },
        {
          "id": "dendron.treeView",
          "name": "Tree View",
          "when": "dendron:pluginActive",
          "icon": "media/icons/dendron-vscode.svg"
        },
        {
          "id": "dendron.lookup-view",
          "name": "Lookup View",
          "type": "webview",
          "when": "dendron:pluginActive && dendron:noteLookupActive && dendron:shouldShowLookupView"
        },
        {
<<<<<<< HEAD
          "id": "dendron.backlinks",
          "name": "Backlinks",
          "when": "dendron:pluginActive"
=======
          "id": "dendron.calendar-view",
          "name": "Calendar View",
          "type": "webview",
          "when": "dendron:pluginActive"
        },
        {
          "id": "dendron.recent-workspaces",
          "name": "Recent Dendron Workspaces",
          "when": "!dendron:pluginActive"
        },
        {
          "id": "dendron.help-and-feedback",
          "name": "Help and Feedback"
        },
        {
          "id": "dendron.graph-panel",
          "name": "Graph Panel",
          "type": "webview",
          "when": "dendron:pluginActive"
>>>>>>> 9f868df0
        }
      ]
    },
    "categories": [
      "Other"
    ],
    "commands": [
      {
        "command": "dendron.backlinks.sortByLastUpdated",
        "title": "Sort by Last Updated"
      },
      {
        "command": "dendron.backlinks.sortByLastUpdatedChecked",
        "title": "✓ Sort by Last Updated"
      },
      {
        "command": "dendron.backlinks.sortByPathNames",
        "title": "Sort by Path Names"
      },
      {
        "command": "dendron.backlinks.sortByPathNamesChecked",
        "title": "✓ Sort by Path Names"
      },
      {
        "command": "dendron.backlinks.expandAll",
        "title": "Expand All",
        "icon": "$(expand-all)"
      },
      {
        "command": "dendron.treeView.labelByTitle",
        "title": "Label and sort notes by title",
        "icon": "$(list-ordered)"
      },
      {
        "command": "dendron.treeView.labelByFilename",
        "title": "Label and sort notes by filename",
        "icon": "$(list-ordered)"
      },
      {
        "command": "dendron.treeView.expandAll",
        "title": "Expand All",
        "icon": "$(expand-all)"
      },
      {
        "command": "dendron.graph-panel.increaseDepth",
        "title": "Increase Depth",
        "icon": "$(arrow-up)"
      },
      {
        "command": "dendron.graph-panel.decreaseDepth",
        "title": "Decrease Depth",
        "icon": "$(arrow-down)"
      },
      {
        "command": "dendron.graph-panel.showBacklinks",
        "title": "Show Backlinks"
      },
      {
        "command": "dendron.graph-panel.showOutwardLinks",
        "title": "Show Outward Links"
      },
      {
        "command": "dendron.graph-panel.showHierarchy",
        "title": "Show Hierarchy"
      },
      {
        "command": "dendron.graph-panel.showBacklinksChecked",
        "title": "✓ Show Backlinks"
      },
      {
        "command": "dendron.graph-panel.showOutwardLinksChecked",
        "title": "✓ Show Outward Links"
      },
      {
        "command": "dendron.graph-panel.showHierarchyChecked",
        "title": "✓ Show Hierarchy"
      },
      {
        "command": "dendron.browseNote",
        "title": "Dendron: Browse Note"
      },
      {
        "command": "dendron.contributeToCause",
        "title": "Dendron: Contribute"
      },
      {
        "command": "dendron.goto",
        "title": "Dendron: Go to"
      },
      {
        "command": "dendron.gotoNote",
        "title": "Dendron: Go to Note"
      },
      {
        "command": "dendron.createSchemaFromHierarchy",
        "title": "Dendron: Create Schema From Note Hierarchy"
      },
      {
        "command": "dendron.createDailyJournalNote",
        "title": "Dendron: Create Daily Journal Note"
      },
      {
        "command": "dendron.copyNoteLink",
        "title": "Dendron: Copy Note Link"
      },
      {
        "command": "dendron.copyNoteRef",
        "title": "Dendron: Copy Note Ref"
      },
      {
        "command": "dendron.copyToClipboard",
        "title": "Dendron: Copy To Clipboard"
      },
      {
        "command": "dendron.delete",
        "title": "Dendron: Delete"
      },
      {
        "command": "dendron.insertNoteLink",
        "title": "Dendron: Insert Note Link"
      },
      {
        "command": "dendron.insertNoteIndex",
        "title": "Dendron: Insert Note Index"
      },
      {
        "command": "dendron.moveNote",
        "title": "Dendron: Move Note"
      },
      {
        "command": "dendron.randomNote",
        "title": "Dendron: Random Note"
      },
      {
        "command": "dendron.renameNoteV2a",
        "title": "Dendron: Rename Note V2a"
      },
      {
        "command": "dendron.renameNote",
        "title": "Dendron: Rename Note"
      },
      {
        "command": "dendron.renameHeader",
        "title": "Dendron: Rename Header"
      },
      {
        "command": "dendron.moveHeader",
        "title": "Dendron: Move Header"
      },
      {
        "command": "dendron.convertCandidateLink",
        "title": "Dendron: Convert Candidate Link"
      },
      {
        "command": "dendron.convertLink",
        "title": "Dendron: Convert Link"
      },
      {
        "command": "dendron.lookupNote",
        "title": "Dendron: Lookup Note"
      },
      {
        "command": "dendron.lookupNoteAutoComplete",
        "title": "Dendron: hidden"
      },
      {
        "command": "dendron.createJournalNote",
        "title": "Dendron: Create Journal Note"
      },
      {
        "command": "dendron.createScratchNote",
        "title": "Dendron: Create Scratch Note"
      },
      {
        "command": "dendron.createMeetingNote",
        "title": "Dendron: Create Meeting Note"
      },
      {
        "command": "dendron.lookupSchema",
        "title": "Dendron: Lookup Schema"
      },
      {
        "command": "dendron.reloadIndex",
        "title": "Dendron: Reload Index"
      },
      {
        "command": "dendron.createTask",
        "title": "Dendron: Create Task Note"
      },
      {
        "command": "dendron.setTaskStatus",
        "title": "Dendron: Set Task Status"
      },
      {
        "command": "dendron.completeTask",
        "title": "Dendron: Complete Task"
      },
      {
        "command": "dendron.applyTemplate",
        "title": "Dendron: Apply Template"
      },
      {
        "command": "dendron.archiveHierarchy",
        "title": "Dendron: Archive Hierarchy"
      },
      {
        "command": "dendron.refactorHierarchy",
        "title": "Dendron: Refactor Hierarchy"
      },
      {
        "command": "dendron.goUpHierarchy",
        "title": "Dendron: Go Up"
      },
      {
        "command": "dendron.goNextHierarchy",
        "title": "Dendron: Go Next Sibling"
      },
      {
        "command": "dendron.goPrevHierarchy",
        "title": "Dendron: Go Previous Sibling"
      },
      {
        "command": "dendron.goDownHierarchy",
        "title": "Dendron: Go Down"
      },
      {
        "command": "dendron.gotoBacklink",
        "title": "Dendron: Go To Backlink"
      },
      {
        "command": "dendron.addAndCommit",
        "title": "Dendron: Workspace: Add and Commit"
      },
      {
        "command": "dendron.sync",
        "title": "Dendron: Workspace: Sync"
      },
      {
        "command": "dendron.vaultAdd",
        "title": "Dendron: Vault Add"
      },
      {
        "command": "dendron.vaultRemove",
        "title": "Dendron: Vault Remove"
      },
      {
        "command": "dendron.vaultConvert",
        "title": "Dendron: Vault Convert"
      },
      {
        "command": "dendron.initWS",
        "title": "Dendron: Initialize Workspace"
      },
      {
        "command": "dendron.changeWS",
        "title": "Dendron: Change Workspace"
      },
      {
        "command": "dendron.upgradeSettings",
        "title": "Dendron: Upgrade Settings"
      },
      {
        "command": "dendron.configurePod",
        "title": "Dendron: Configure Pod"
      },
      {
        "command": "dendron.configureServiceConnection",
        "title": "Dendron: Configure Service Connection",
        "enablement": "dendron:pluginActive && dendron:enableExportPodV2"
      },
      {
        "command": "dendron.configureExportPodV2",
        "title": "Dendron: Configure Export Pod V2",
        "enablement": "dendron:pluginActive && dendron:enableExportPodV2"
      },
      {
        "command": "dendron.importPod",
        "title": "Dendron: Import Pod"
      },
      {
        "command": "dendron.importObsidianPod",
        "title": "Dendron: Import Obsidian Vault"
      },
      {
        "command": "dendron.exportPod",
        "title": "Dendron: Export Pod"
      },
      {
        "command": "dendron.exportPodv2",
        "title": "Dendron: Export Pod V2",
        "enablement": "dendron:pluginActive && dendron:enableExportPodV2"
      },
      {
        "command": "dendron.publishPod",
        "title": "Dendron: Publish Pod"
      },
      {
        "command": "dendron.snapshotVault",
        "title": "Dendron: Snapshot Vault"
      },
      {
        "command": "dendron.restoreVault",
        "title": "Dendron: Restore Vault"
      },
      {
        "command": "dendron.copyNoteURL",
        "title": "Dendron: Copy Note URL"
      },
      {
        "command": "dendron.createHook",
        "title": "Dendron: Hook Create"
      },
      {
        "command": "dendron.deleteHook",
        "title": "Dendron: Hook Delete"
      },
      {
        "command": "dendron.registerNoteTrait",
        "title": "Dendron: Register Note Trait"
      },
      {
        "command": "dendron.configureNoteTraits",
        "title": "Dendron: Configure Note Traits"
      },
      {
        "command": "dendron.createNoteWithTraits",
        "title": "Dendron: Create Note with Custom Traits"
      },
      {
        "command": "dendron.publishExport",
        "title": "Dendron: Publish Export"
      },
      {
        "command": "dendron.publishDev",
        "title": "Dendron: Publish Dev"
      },
      {
        "command": "dendron.signUp",
        "title": "Dendron: Sign Up"
      },
      {
        "command": "dendron.signIn",
        "title": "Dendron: Sign In"
      },
      {
        "command": "dendron.enableTelemetry",
        "title": "Dendron: Enable Telemetry"
      },
      {
        "command": "dendron.disableTelemetry",
        "title": "Dendron: Disable Telemetry"
      },
      {
        "command": "dendron.openLink",
        "title": "Dendron: Open Link"
      },
      {
        "command": "dendron.pasteLink",
        "title": "Dendron: Paste Link"
      },
      {
        "command": "dendron.showHelp",
        "title": "Dendron: Show Help"
      },
      {
        "command": "dendron.showNoteGraphView",
        "title": "Dendron: Show Note Graph"
      },
      {
        "command": "dendron.showSchemaGraphView",
        "title": "Dendron: Show Schema Graph"
      },
      {
        "command": "dendron.showLegacyPreview",
        "title": "Dendron: Show Preview (legacy)"
      },
      {
        "command": "dendron.togglePreview",
        "title": "Dendron: Toggle Preview",
        "icon": "$(open-preview)"
      },
      {
        "command": "dendron.pasteFile",
        "title": "Dendron: Paste File"
      },
      {
        "command": "dendron.configureRaw",
        "title": "Dendron: Configure (yaml)"
      },
      {
        "command": "dendron.configureUI",
        "title": "Dendron: Configure"
      },
      {
        "command": "dendron.configureGraphStyle",
        "title": "Dendron: Configure Graph Style (css)"
      },
      {
        "command": "dendron.configureLocalOverride",
        "title": "Dendron: Configure Local Override"
      },
      {
        "command": "dendron.seedAdd",
        "title": "Dendron: Add Seed to Workspace"
      },
      {
        "command": "dendron.seedRemove",
        "title": "Dendron: Remove Seed from Workspace"
      },
      {
        "command": "dendron.seedBrowse",
        "title": "Dendron: Browse the Seed Registry"
      },
      {
        "command": "dendron.dev.doctor",
        "title": "Dendron: Doctor"
      },
      {
        "command": "dendron.dev.dumpState",
        "title": "Dendron: Dump State"
      },
      {
        "command": "dendron.dev.devTrigger",
        "title": "Dendron:Dev: Dev Trigger"
      },
      {
        "command": "dendron.dev.resetConfig",
        "title": "Dendron:Dev: Reset Config"
      },
      {
        "command": "dendron.dev.runMigration",
        "title": "Dendron:Dev: Run Migration"
      },
      {
        "command": "dendron.dev.migrateSelfContained",
        "title": "Dendron: Migrate to Self Contained Vault"
      },
      {
        "command": "dendron.dev.openLogs",
        "title": "Dendron:Dev: Open Logs"
      },
      {
        "command": "dendron.diagnosticsReport",
        "title": "Dendron:Dev: Diagnostics Report"
      },
      {
        "command": "dendron.showWelcomePage",
        "title": "Dendron: Launch Tutorial"
      },
      {
        "command": "dendron.launchTutorialWorkspace",
        "title": "Dendron: Launch Tutorial Workspace"
      },
      {
        "command": "dendron.openBackup",
        "title": "Dendron: Open Backup"
      },
      {
<<<<<<< HEAD
        "command": "dendron.showSchemaValidator",
        "title": "Dendron: Show Schema Validator"
=======
        "command": "dendron.instrumentedWrapperCommand",
        "title": "Dendron: Instrumented Wrapper Command"
      },
      {
        "command": "dendron.dev.validateEngine",
        "title": "Dendron:Dev: Validate Engine"
>>>>>>> 9f868df0
      }
    ],
    "menus": {
      "commandPalette": [
        {
          "command": "dendron.treeView.expandAll",
          "when": "dendron:devMode"
        },
        {
          "command": "dendron.browseNote",
          "when": "dendron:pluginActive"
        },
        {
          "command": "dendron.goto",
          "when": "dendron:pluginActive"
        },
        {
          "command": "dendron.gotoNote",
          "when": "dendron:pluginActive"
        },
        {
          "command": "dendron.createSchemaFromHierarchy",
          "when": "dendron:pluginActive"
        },
        {
          "command": "dendron.createDailyJournalNote",
          "when": "dendron:pluginActive"
        },
        {
          "command": "dendron.copyNoteLink",
          "when": "dendron:pluginActive"
        },
        {
          "command": "dendron.copyNoteRef",
          "when": "dendron:pluginActive"
        },
        {
          "command": "dendron.copyToClipboard",
          "when": "false"
        },
        {
          "command": "dendron.delete",
          "when": "dendron:pluginActive"
        },
        {
          "command": "dendron.insertNoteLink",
          "when": "dendron:pluginActive"
        },
        {
          "command": "dendron.insertNoteIndex",
          "when": "dendron:pluginActive"
        },
        {
          "command": "dendron.moveNote",
          "when": "dendron:pluginActive"
        },
        {
          "command": "dendron.randomNote",
          "when": "dendron:pluginActive"
        },
        {
          "command": "dendron.renameNoteV2a",
          "when": "false"
        },
        {
          "command": "dendron.renameNote",
          "when": "dendron:pluginActive"
        },
        {
          "command": "dendron.renameHeader",
          "when": "dendron:pluginActive"
        },
        {
          "command": "dendron.moveHeader",
          "when": "dendron:pluginActive"
        },
        {
          "command": "dendron.convertCandidateLink",
          "when": "false"
        },
        {
          "command": "dendron.convertLink",
          "when": "dendron:pluginActive"
        },
        {
          "command": "dendron.lookupNote",
          "when": "dendron:pluginActive"
        },
        {
          "command": "dendron.lookupNoteAutoComplete",
          "when": "dendron:pluginActive && dendron:noteLookupActive && !editorFocus && !view"
        },
        {
          "command": "dendron.createJournalNote",
          "when": "dendron:pluginActive"
        },
        {
          "command": "dendron.createScratchNote",
          "when": "dendron:pluginActive"
        },
        {
          "command": "dendron.createMeetingNote",
          "when": "dendron:pluginActive"
        },
        {
          "command": "dendron.lookupSchema",
          "when": "dendron:pluginActive"
        },
        {
          "command": "dendron.reloadIndex",
          "when": "dendron:pluginActive"
        },
        {
          "command": "dendron.createTask",
          "when": "dendron:pluginActive"
        },
        {
          "command": "dendron.setTaskStatus",
          "when": "dendron:pluginActive"
        },
        {
          "command": "dendron.completeTask",
          "when": "dendron:pluginActive"
        },
        {
          "command": "dendron.applyTemplate",
          "when": "dendron:pluginActive"
        },
        {
          "command": "dendron.archiveHierarchy",
          "when": "dendron:pluginActive"
        },
        {
          "command": "dendron.refactorHierarchy",
          "when": "dendron:pluginActive"
        },
        {
          "command": "dendron.goUpHierarchy",
          "when": "dendron:pluginActive"
        },
        {
          "command": "dendron.goNextHierarchy",
          "when": "dendron:pluginActive"
        },
        {
          "command": "dendron.goPrevHierarchy",
          "when": "dendron:pluginActive"
        },
        {
          "command": "dendron.goDownHierarchy",
          "when": "dendron:pluginActive"
        },
        {
          "command": "dendron.gotoBacklink",
          "when": "false"
        },
        {
          "command": "dendron.addAndCommit",
          "when": "dendron:pluginActive"
        },
        {
          "command": "dendron.sync",
          "when": "dendron:pluginActive"
        },
        {
          "command": "dendron.vaultAdd",
          "when": "dendron:pluginActive"
        },
        {
          "command": "dendron.vaultRemove",
          "when": "dendron:pluginActive"
        },
        {
          "command": "dendron.vaultConvert",
          "when": "dendron:pluginActive"
        },
        {
          "command": "dendron.upgradeSettings",
          "when": "dendron:pluginActive"
        },
        {
          "command": "dendron.configurePod",
          "when": "dendron:pluginActive"
        },
        {
          "command": "dendron.importPod",
          "when": "dendron:pluginActive"
        },
        {
          "command": "dendron.importObsidianPod",
          "when": "dendron:pluginActive"
        },
        {
          "command": "dendron.exportPod",
          "when": "dendron:pluginActive"
        },
        {
          "command": "dendron.publishPod",
          "when": "dendron:pluginActive"
        },
        {
          "command": "dendron.snapshotVault",
          "when": "dendron:pluginActive"
        },
        {
          "command": "dendron.restoreVault",
          "when": "dendron:pluginActive"
        },
        {
          "command": "dendron.copyNoteURL",
          "when": "dendron:pluginActive"
        },
        {
          "command": "dendron.createHook",
          "when": "dendron:pluginActive"
        },
        {
          "command": "dendron.deleteHook",
          "when": "dendron:pluginActive"
        },
        {
          "command": "dendron.registerNoteTrait",
          "when": "false"
        },
        {
          "command": "dendron.configureNoteTraits",
          "when": "dendron:pluginActive"
        },
        {
          "command": "dendron.createNoteWithTraits",
          "when": "dendron:pluginActive"
        },
        {
          "command": "dendron.publishExport",
          "when": "dendron:pluginActive"
        },
        {
          "command": "dendron.publishDev",
          "when": "dendron:pluginActive"
        },
        {
          "command": "dendron.openLink",
          "when": "dendron:pluginActive"
        },
        {
          "command": "dendron.pasteLink",
          "when": "dendron:pluginActive"
        },
        {
          "command": "dendron.showNoteGraphView",
          "when": "dendron:pluginActive"
        },
        {
          "command": "dendron.showSchemaGraphView",
          "when": "dendron:pluginActive"
        },
        {
          "command": "dendron.showLegacyPreview",
          "when": "dendron:pluginActive && dendron:hasLegacyPreview"
        },
        {
          "command": "dendron.togglePreview",
          "when": "dendron:pluginActive"
        },
        {
          "command": "dendron.pasteFile",
          "when": "dendron:pluginActive"
        },
        {
          "command": "dendron.configureRaw",
          "when": "dendron:pluginActive"
        },
        {
          "command": "dendron.configureUI",
          "when": "dendron:pluginActive"
        },
        {
          "command": "dendron.configureGraphStyle",
          "when": "dendron:pluginActive"
        },
        {
          "command": "dendron.configureLocalOverride",
          "when": "dendron:pluginActive"
        },
        {
          "command": "dendron.seedAdd",
          "when": "dendron:pluginActive"
        },
        {
          "command": "dendron.seedRemove",
          "when": "dendron:pluginActive"
        },
        {
          "command": "dendron.seedBrowse",
          "when": "dendron:pluginActive"
        },
        {
          "command": "dendron.dev.doctor",
          "when": "dendron:pluginActive"
        },
        {
          "command": "dendron.dev.dumpState",
          "when": "dendron:pluginActive"
        },
        {
          "command": "dendron.dev.devTrigger",
          "when": "dendron:devMode"
        },
        {
          "command": "dendron.dev.runMigration",
          "when": "dendron:pluginActive"
        },
        {
          "command": "dendron.dev.migrateSelfContained",
          "when": "dendron:pluginActive"
        },
        {
          "command": "dendron.diagnosticsReport",
          "when": "dendron:pluginActive"
        },
        {
          "command": "dendron.launchTutorialWorkspace",
          "when": "false"
        },
        {
          "command": "dendron.openBackup",
          "when": "dendron:pluginActive"
        },
        {
<<<<<<< HEAD
          "command": "dendron.showSchemaValidator",
=======
          "command": "dendron.instrumentedWrapperCommand",
          "when": "false"
        },
        {
          "command": "dendron.dev.validateEngine",
>>>>>>> 9f868df0
          "when": "dendron:pluginActive"
        }
      ],
      "view/title": [
        {
          "command": "dendron.backlinks.sortByLastUpdated",
          "when": "view == dendron.backlinks && dendron:backlinksSortOrder == PathNames",
          "group": "sort@1"
        },
        {
          "command": "dendron.backlinks.sortByLastUpdatedChecked",
          "when": "view == dendron.backlinks && dendron:backlinksSortOrder == LastUpdated",
          "group": "sort@1"
        },
        {
          "command": "dendron.backlinks.sortByPathNames",
          "when": "view == dendron.backlinks && dendron:backlinksSortOrder == LastUpdated",
          "group": "sort@2"
        },
        {
          "command": "dendron.backlinks.sortByPathNamesChecked",
          "when": "view == dendron.backlinks && dendron:backlinksSortOrder == PathNames",
          "group": "sort@2"
        },
        {
          "command": "dendron.backlinks.expandAll",
          "when": "view == dendron.backlinks",
          "group": "navigation@2"
        },
        {
          "command": "dendron.treeView.labelByTitle",
          "when": "view == dendron.treeView && dendron:treeviewItemLabelType == filename"
        },
        {
          "command": "dendron.treeView.labelByFilename",
          "when": "view == dendron.treeView && dendron:treeviewItemLabelType == title"
        },
        {
          "command": "dendron.treeView.expandAll",
          "when": "view == dendron.treeView && dendron:devMode",
          "group": "navigation@2"
        },
        {
          "command": "dendron.graph-panel.increaseDepth",
          "when": "view == dendron.graph-panel",
          "group": "navigation@2"
        },
        {
          "command": "dendron.graph-panel.decreaseDepth",
          "when": "view == dendron.graph-panel",
          "group": "navigation@2"
        },
        {
          "command": "dendron.graph-panel.showBacklinksChecked",
          "when": "view == dendron.graph-panel && dendron.graph-panel.showBacklinks"
        },
        {
          "command": "dendron.graph-panel.showOutwardLinksChecked",
          "when": "view == dendron.graph-panel && dendron.graph-panel.showOutwardLinks"
        },
        {
          "command": "dendron.graph-panel.showHierarchyChecked",
          "when": "view == dendron.graph-panel && dendron.graph-panel.showHierarchy"
        },
        {
          "command": "dendron.graph-panel.showBacklinks",
          "when": "view == dendron.graph-panel && !dendron.graph-panel.showBacklinks"
        },
        {
          "command": "dendron.graph-panel.showOutwardLinks",
          "when": "view == dendron.graph-panel && !dendron.graph-panel.showOutwardLinks"
        },
        {
          "command": "dendron.graph-panel.showHierarchy",
          "when": "view == dendron.graph-panel && !dendron.graph-panel.showHierarchy"
        }
      ],
      "explorer/context": [
        {
          "when": "explorerResourceIsFolder && dendron:pluginActive && workspaceFolderCount > 1",
          "command": "dendron.vaultAdd",
          "group": "2_workspace"
        },
        {
          "when": "explorerResourceIsFolder && dendron:pluginActive",
          "command": "dendron.vaultRemove",
          "group": "2_workspace"
        },
        {
          "when": "resourceExtname == .md && dendron:pluginActive || resourceExtname == .yml && dendron:pluginActive",
          "command": "dendron.delete",
          "group": "2_workspace"
        },
        {
          "when": "resourceExtname == .md && dendron:pluginActive || resourceExtname == .yml && dendron:pluginActive",
          "command": "dendron.delete",
          "group": "2_workspace"
        },
        {
          "when": "resourceExtname == .md && dendron:pluginActive",
          "command": "dendron.moveNote",
          "group": "2_workspace"
        },
        {
          "command": "dendron.togglePreview",
          "when": "resourceLangId == markdown && dendron:pluginActive",
          "group": "navigation"
        }
      ],
      "editor/context": [
        {
          "when": "resourceExtname == .md && dendron:pluginActive",
          "command": "dendron.copyNoteLink",
          "group": "2_workspace"
        }
      ],
      "editor/title": [
        {
          "command": "dendron.togglePreview",
          "when": "editorLangId == markdown && !notebookEditorFocused && dendron:pluginActive",
          "group": "navigation"
        }
      ],
      "editor/title/context": [
        {
          "command": "dendron.togglePreview",
          "when": "resourceLangId == markdown && dendron:pluginActive",
          "group": "1_open"
        }
      ]
    },
    "configuration": {
      "title": "dendron",
      "properties": {
        "dendron.dailyJournalDomain": {
          "type": "string",
          "default": "daily",
          "description": "DEPRECATED. Use journal settings in dendron.yml"
        },
        "dendron.defaultJournalName": {
          "type": "string",
          "default": "journal",
          "description": "DEPRECATED. Use journal settings in dendron.yml"
        },
        "dendron.defaultJournalDateFormat": {
          "type": "string",
          "default": "y.MM.dd",
          "description": "DEPRECATED. Use journal settings in dendron.yml"
        },
        "dendron.defaultJournalAddBehavior": {
          "default": "childOfDomain",
          "type": "string",
          "description": "DEPRECATED. Use journal settings in dendron.yml",
          "enum": [
            "childOfDomain",
            "childOfDomainNamespace",
            "childOfCurrent",
            "asOwnDomain"
          ]
        },
        "dendron.defaultScratchName": {
          "type": "string",
          "default": "scratch",
          "description": "DEPRECATED. Use scratch settings in dendron.yml"
        },
        "dendron.defaultScratchDateFormat": {
          "type": "string",
          "default": "y.MM.dd.HHmmss",
          "description": "DEPRECATED. Use scratch settings in dendron.yml"
        },
        "dendron.defaultScratchAddBehavior": {
          "default": "asOwnDomain",
          "type": "string",
          "description": "DEPRECATED. Use scratch settings in dendron.yml",
          "enum": [
            "childOfDomain",
            "childOfDomainNamespace",
            "childOfCurrent",
            "asOwnDomain"
          ]
        },
        "dendron.copyNoteUrlRoot": {
          "type": "string",
          "description": "override root url when getting note url"
        },
        "dendron.linkSelectAutoTitleBehavior": {
          "type": "string",
          "description": "Control title behavior when using selection2link with lookup",
          "enum": [
            "none",
            "slug"
          ],
          "default": "slug"
        },
        "dendron.defaultLookupCreateBehavior": {
          "default": "selectionExtract",
          "type": "string",
          "description": "when creating a new note with selected text, define behavior for selected text",
          "enum": [
            "selection2link",
            "selectionExtract"
          ]
        },
        "dendron.defaultTimestampDecorationFormat": {
          "default": "DATETIME_MED",
          "type": "string",
          "description": "Decide how human readable timestamp decoration is displayed",
          "enum": [
            "DATETIME_FULL",
            "DATETIME_FULL_WITH_SECONDS",
            "DATETIME_HUGE",
            "DATETIME_HUGE_WITH_SECONDS",
            "DATETIME_MED",
            "DATETIME_MED_WITH_SECONDS",
            "DATETIME_SHORT",
            "DATETIME_SHORT_WITH_SECONDS",
            "DATE_FULL",
            "DATE_HUGE",
            "DATE_MED",
            "DATE_MED_WITH_WEEKDAY",
            "DATE_SHORT",
            "TIME_24_SIMPLE",
            "TIME_24_WITH_LONG_OFFSET",
            "TIME_24_WITH_SECONDS",
            "TIME_24_WITH_SHORT_OFFSET",
            "TIME_SIMPLE",
            "TIME_WITH_LONG_OFFSET",
            "TIME_WITH_SECONDS",
            "TIME_WITH_SHORT_OFFSET"
          ]
        },
        "dendron.rootDir": {
          "type": "string",
          "default": "",
          "description": "location of dendron workspace"
        },
        "dendron.dendronDir": {
          "type": "string",
          "default": "",
          "description": "DEPRECATED. Use journal settings in dendron.yml"
        },
        "dendron.logLevel": {
          "type": "string",
          "default": "info",
          "description": "control verbosity of dendron logs",
          "enum": [
            "debug",
            "info",
            "error"
          ]
        },
        "dendron.trace.server": {
          "enum": [
            "off",
            "messages",
            "verbose"
          ],
          "type": "string",
          "default": "messages",
          "description": "LSP log level"
        },
        "dendron.serverPort": {
          "type": "number",
          "description": "port for server. If not set, will be randomly generated at startup."
        },
        "dendron.enableSelfContainedVaultWorkspace": {
          "type": "boolean",
          "default": true,
          "description": "When enabled, newly created workspaces will be created as self contained vaults."
        }
      }
    },
    "keybindings": [
      {
        "command": "dendron.goto",
        "when": "editorFocus && dendron:pluginActive"
      },
      {
        "command": "dendron.gotoNote",
        "key": "ctrl+enter",
        "when": "editorFocus && dendron:pluginActive"
      },
      {
        "command": "dendron.createSchemaFromHierarchy",
        "when": "editorFocus && dendron:pluginActive"
      },
      {
        "command": "dendron.createDailyJournalNote",
        "key": "ctrl+shift+i",
        "mac": "cmd+shift+i",
        "when": "dendron:pluginActive"
      },
      {
        "command": "dendron.copyNoteLink",
        "key": "ctrl+shift+c",
        "mac": "cmd+shift+c",
        "when": "editorFocus && dendron:pluginActive"
      },
      {
        "command": "dendron.copyNoteRef",
        "key": "ctrl+shift+r",
        "mac": "cmd+shift+r",
        "when": "editorFocus && dendron:pluginActive"
      },
      {
        "command": "dendron.delete",
        "key": "ctrl+shift+d",
        "mac": "cmd+shift+d",
        "when": "dendron:pluginActive"
      },
      {
        "command": "dendron.lookupNote",
        "mac": "cmd+L",
        "key": "ctrl+l",
        "when": "dendron:pluginActive"
      },
      {
        "command": "dendron.lookupNoteAutoComplete",
        "key": "Tab",
        "when": "dendron:pluginActive && dendron:noteLookupActive && !editorFocus && !view"
      },
      {
        "command": "dendron.createJournalNote",
        "key": "ctrl+shift+j",
        "mac": "cmd+shift+j",
        "args": {
          "noteType": "journal"
        },
        "when": "dendron:pluginActive"
      },
      {
        "command": "dendron.createScratchNote",
        "key": "ctrl+shift+s",
        "mac": "cmd+shift+s",
        "when": "dendron:pluginActive"
      },
      {
        "command": "dendron.lookupSchema",
        "mac": "cmd+shift+L",
        "key": "ctrl+shift+l",
        "when": "dendron:pluginActive"
      },
      {
        "command": "dendron.goUpHierarchy",
        "mac": "cmd+shift+up",
        "key": "ctrl+shift+up",
        "when": "editorFocus && dendron:pluginActive"
      },
      {
        "command": "dendron.goNextHierarchy",
        "key": "ctrl+shift+]",
        "when": "editorFocus && dendron:pluginActive"
      },
      {
        "command": "dendron.goPrevHierarchy",
        "key": "ctrl+shift+[",
        "when": "editorFocus && dendron:pluginActive"
      },
      {
        "command": "dendron.goDownHierarchy",
        "mac": "cmd+shift+down",
        "key": "ctrl+shift+down",
        "when": "editorFocus && dendron:pluginActive"
      },
      {
        "command": "dendron.copyNoteURL",
        "mac": "cmd+shift+u",
        "windows": "ctrl+shift+u",
        "when": "editorFocus && dendron:pluginActive"
      },
      {
        "command": "dendron.showLegacyPreview",
        "windows": "windows+ctrl+p",
        "mac": "cmd+ctrl+p",
        "when": "dendron:pluginActive && dendron:hasLegacyPreview"
      },
      {
        "command": "dendron.togglePreview",
        "windows": "ctrl+k v",
        "mac": "cmd+ctrl+p",
        "when": "dendron:pluginActive"
      }
    ],
    "markdown.previewStyles": [
      "./media/fontello/css/fontello.css",
      "./media/markdown.css"
    ],
    "yamlValidation": [
      {
        "fileMatch": "dendron.yml",
        "url": "./dist/dendron-yml.validator.json"
      }
    ]
  },
  "icon": "media/logo.png",
  "scripts": {
    "webpack": "cross-env SKIP_SENTRY=1 DETECT_CIRCULAR_DEPS=1 webpack --config webpack.dev.js",
    "webpack:dev:watch": "yarn webpack --watch",
    "webpack:prod": "webpack --config webpack.prod.js",
    "watch": "yarn compile --watch",
    "buildCI": "yarn rimraf out && yarn compile",
    "build": "yarn compile",
    "build:dev": "yarn webpack",
    "build:prod": "yarn webpack:prod && ./scripts/varSub.sh",
    "compile": "tsc -p tsconfig.build.json ",
    "test": "node ./out/src/test/runTestInteg.js",
    "format": "echo nop",
    "vscode:uninstall": "node ./out/src/scripts/uninstallHook.js",
    "deploy:vscode": "vsce publish --yarn",
    "deploy:vscode:vsix": "vsce publish --packagePath",
    "deploy:ovsx": "ovsx publish --yarn",
    "deploy:ovsx:vsix": "ovsx publish ",
    "clean": "yarn rimraf out dist node_modules && yarn clean:assets",
    "clean:assets": "yarn rimraf assets/{static}",
    "rimraf": "npx rimraf"
  },
  "devDependencies": {
    "@dendronhq/common-test-utils": "^0.105.2",
    "@dendronhq/engine-test-utils": "^0.105.2",
    "@sentry/webpack-plugin": "^1.17.1",
    "@types/execa": "^2.0.0",
    "@types/fs-extra": "^9.0.1",
    "@types/glob": "^7.1.1",
    "@types/is-url": "^1.2.30",
    "@types/lodash": "^4.14.155",
    "@types/luxon": "^1.25.0",
    "@types/markdown-it": "^10.0.2",
    "@types/mocha": "^7.0.2",
    "@types/node": "^13.11.0",
    "@types/open": "^6.2.1",
    "@types/open-graph-scraper": "^4.7.0",
    "@types/semver": "^7.3.1",
    "@types/string-similarity": "^4.0.0",
    "circular-dependency-plugin": "^5.2.2",
    "copy-webpack-plugin": "^9.0.1",
    "cross-env": "^7.0.3",
    "glob": "^7.1.6",
    "ignore-loader": "^0.1.2",
    "mocha": "^7.1.2",
    "node-loader": "^2.0.0",
    "ovsx": "^0.2.1",
    "rimraf": "^3.0.2",
    "source-map-loader": "^3.0.0",
    "terser-webpack-plugin": "^5.2.4",
    "ts-loader": "^8.0.0",
    "ts-node": "^8.10.2",
    "vsce": "^1.100.0",
    "vscode-test": "^1.3.0",
    "webpack": "^5.56.0",
    "webpack-bundle-analyzer": "^4.4.2",
    "webpack-cli": "^4.8.0",
    "webpack-merge": "^5.8.0"
  },
  "dependencies": {
    "@dendronhq/api-server": "^0.105.2",
    "@dendronhq/common-all": "^0.105.2",
    "@dendronhq/common-server": "^0.105.2",
    "@dendronhq/engine-server": "^0.105.2",
    "@dendronhq/pods-core": "^0.105.2",
    "@sentry/integrations": "^6.13.1",
    "@sentry/node": "^6.13.1",
    "@types/vscode": "1.62.0",
    "cross-path-sort": "^1.0.0",
    "execa": "^4.0.2",
    "fs-extra": "^9.0.1",
    "is-url": "^1.2.4",
    "lodash": "^4.17.15",
    "luxon": "^1.25.0",
    "markdown-it": "^11.0.0",
    "open": "^8.2.1",
    "open-graph-scraper": "^4.7.1",
    "query-string": "^7.0.1",
    "semver": "^7.3.2",
    "string-similarity": "^4.0.4",
    "textextensions": "^5.15.0",
    "unist-util-visit": "2.0.3",
    "vscode-languageclient": "^6.1.3"
  },
  "repository": {
    "type": "git",
    "url": "ssh://git@github.com/dendronhq/dendron.git",
    "directory": "packages/plugin-core"
  },
  "capabilities": {
    "untrustedWorkspaces": {
      "supported": "limited",
      "description": "All features are enabled except for hooks.",
      "restrictedConfigurations": []
    }
  }
}<|MERGE_RESOLUTION|>--- conflicted
+++ resolved
@@ -44,8 +44,6 @@
         "configuration": "./language-configuration.json"
       }
     ],
-<<<<<<< HEAD
-=======
     "viewsWelcome": [
       {
         "view": "dendron.backlinks",
@@ -65,7 +63,6 @@
         }
       ]
     },
->>>>>>> 9f868df0
     "views": {
       "explorer": [
         {
@@ -94,11 +91,6 @@
           "when": "dendron:pluginActive && dendron:noteLookupActive && dendron:shouldShowLookupView"
         },
         {
-<<<<<<< HEAD
-          "id": "dendron.backlinks",
-          "name": "Backlinks",
-          "when": "dendron:pluginActive"
-=======
           "id": "dendron.calendar-view",
           "name": "Calendar View",
           "type": "webview",
@@ -118,7 +110,6 @@
           "name": "Graph Panel",
           "type": "webview",
           "when": "dendron:pluginActive"
->>>>>>> 9f868df0
         }
       ]
     },
@@ -577,17 +568,16 @@
         "title": "Dendron: Open Backup"
       },
       {
-<<<<<<< HEAD
         "command": "dendron.showSchemaValidator",
         "title": "Dendron: Show Schema Validator"
-=======
+      },
+      {
         "command": "dendron.instrumentedWrapperCommand",
         "title": "Dendron: Instrumented Wrapper Command"
       },
       {
         "command": "dendron.dev.validateEngine",
         "title": "Dendron:Dev: Validate Engine"
->>>>>>> 9f868df0
       }
     ],
     "menus": {
@@ -917,15 +907,15 @@
           "when": "dendron:pluginActive"
         },
         {
-<<<<<<< HEAD
           "command": "dendron.showSchemaValidator",
-=======
+          "when": "dendron:pluginActive"
+        },
+        {
           "command": "dendron.instrumentedWrapperCommand",
           "when": "false"
         },
         {
           "command": "dendron.dev.validateEngine",
->>>>>>> 9f868df0
           "when": "dendron:pluginActive"
         }
       ],
