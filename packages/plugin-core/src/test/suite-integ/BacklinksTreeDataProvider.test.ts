--- conflicted
+++ resolved
@@ -1,9 +1,6 @@
 import {
-<<<<<<< HEAD
+  DVault,
   NoteChangeEntry,
-=======
-  DVault,
->>>>>>> 4b046c90
   NoteProps,
   NoteUtils,
   VaultUtils,
@@ -15,7 +12,7 @@
 } from "@dendronhq/common-test-utils";
 import { ENGINE_HOOKS, TestConfigUtils } from "@dendronhq/engine-test-utils";
 import _ from "lodash";
-import { afterEach, beforeEach } from "mocha";
+import { afterEach, beforeEach, describe, test } from "mocha";
 import path from "path";
 import sinon from "sinon";
 
@@ -35,12 +32,7 @@
 } from "../testUtilsV3";
 import { WSUtils } from "../../WSUtils";
 import { BacklinkSortOrder } from "../../types";
-<<<<<<< HEAD
 import { MockEngineEvents } from "./MockEngineEvents";
-=======
-import { ExtensionProvider } from "../../ExtensionProvider";
-import { describe, test } from "mocha";
->>>>>>> 4b046c90
 
 type BacklinkWithChildren = Backlink & { children?: Backlink[] | undefined };
 
@@ -145,11 +137,7 @@
 }
 
 suite("BacklinksTreeDataProvider", function () {
-<<<<<<< HEAD
-  const ctx: vscode.ExtensionContext = setupBeforeAfter(this, {
-=======
   const ctx = setupBeforeAfter(this, {
->>>>>>> 4b046c90
     beforeHook: () => {
       VSCodeUtils.closeAllEditors();
     },
