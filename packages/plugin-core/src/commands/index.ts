--- conflicted
+++ resolved
@@ -55,12 +55,9 @@
 import { LaunchTutorialCommand } from "./LaunchTutorialCommand";
 import { ConvertLinkCommand } from "./ConvertLink";
 import { ConfigureGraphStylesCommand } from "./ConfigureGraphStyles";
-<<<<<<< HEAD
 import { RenameHeaderCommand } from "./RenameHeader";
-=======
 import { SeedAddCommand } from "./SeedAddCommand";
 import { SeedRemoveCommand } from "./SeedRemoveCommand";
->>>>>>> c3b011b7
 
 const ALL_COMMANDS = [
   AddAndCommit,
