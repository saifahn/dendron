import { GraphThemeEnum, Time } from "@dendronhq/common-all";
import fs from "fs-extra";
import _ from "lodash";
import os from "os";
import path from "path";

export enum ShowcaseEntry {
  TryMeetingNotes = "TryMeetingNotes",
  AutocompleteTip = "AutocompleteTip",
  TagsTip = "TagsTip",
  RenameHeader = "RenameHeader",
  TaskManagement = "TaskManagement",
  BlockRefs = "BlockRefs",
  HeaderRefs = "HeaderRefs",
  InsertNoteLink = "InsertNoteLink",
<<<<<<< HEAD
=======
  GraphTheme = "GraphTheme",
>>>>>>> 11a26d77
}

type Metadata = Partial<{
  /**
   * When was dendron first installed
   */
  firstInstall: number;
  /**
   * When the first workspace was initialized
   */
  firstWsInitialize: number;
  /**
   * When the last time the lapsed user message was displayed to the user
   */
  lapsedUserMsgSendTime: number;
  /**
   * When the last time the inactive user message was displayed to the user
   */
  inactiveUserMsgSendTime: number;
  /**
   * The status of inactive user message. If submitted, we don't prompt again. If cancelled, we wait 2 weeks to send again.
   */
  inactiveUserMsgStatus: InactvieUserMsgStatusEnum;
  /**
   * The status of lapsed user message.
   */
  lapsedUserSurveyStatus: LapsedUserSurveyStatusEnum;
  /**
   * The status of initial survey.
   */
  initialSurveyStatus: InitialSurveyStatusEnum;
  /**
   * Set if a user has activated a dendron workspace
   */
  dendronWorkspaceActivated: number;
  /**
   * When the user first used lookup
   */
  firstLookupTime: number;
  /**
   * When the user last used lookup
   */
  lastLookupTime: number;
  /**
   * Time when the welcome button was clicked
   */
  welcomeClickedTime: number;
  /**
   * Time when feature showcase mssages have been shown.
   */
  featureShowcase: { [key in ShowcaseEntry]?: number };
  /**
   * Global version of Dendron
   */
  version: string;
  /**
   *
   */
  workspaceActivationContext: WorkspaceActivationContext;
  /**
   * Which index of tip-of-the-day the user has last seen so that we can show
   * the user tips that they havent seen.
   */
  tipOfTheDayIndex: number;
<<<<<<< HEAD
=======
  /*
   * Theme for Note Graph View
   */
  graphTheme?: GraphThemeEnum;
>>>>>>> 11a26d77
}>;

export enum InactvieUserMsgStatusEnum {
  submitted = "submitted",
  cancelled = "cancelled",
}

export enum InitialSurveyStatusEnum {
  submitted = "submitted",
  cancelled = "cancelled",
}

export enum LapsedUserSurveyStatusEnum {
  submitted = "submitted",
  cancelled = "cancelled",
}

export enum WorkspaceActivationContext {
  // UNSET - Indicates this is the first Workspace Launch
  "normal", // Normal Launch; No Special Behavior
  "tutorial", // Launch the Tutorial
  "seedBrowser", // Open with Seed Browser Webview
}

let _singleton: MetadataService | undefined;

export class MetadataService {
  static instance() {
    if (!_singleton) {
      _singleton = new MetadataService();
    }
    return _singleton;
  }

  static metaFilePath() {
    return path.join(os.homedir(), ".dendron", "meta.json");
  }

  deleteMeta(key: keyof Metadata) {
    const stateFromFile = this.getMeta();
    delete stateFromFile[key];
    fs.writeJSONSync(MetadataService.metaFilePath(), stateFromFile, {
      spaces: 4,
    });
  }

  getMeta(): Metadata {
    const metaPath = MetadataService.metaFilePath();
    if (!fs.pathExistsSync(metaPath)) {
      fs.ensureFileSync(metaPath);
      fs.writeJSONSync(metaPath, {});
      return {};
    }
    return fs.readJSONSync(MetadataService.metaFilePath()) as Metadata;
  }

  getWelcomeClicked(): Date | false {
    const welcomeClickedTime =
      MetadataService.instance().getMeta()["welcomeClickedTime"];
    if (_.isNumber(welcomeClickedTime)) {
      return Time.DateTime.fromMillis(welcomeClickedTime).toJSDate();
    }
    return false;
  }

  getFeatureShowcaseStatus(key: ShowcaseEntry) {
    const featureShowcaseData = this.getMeta().featureShowcase;
    if (!featureShowcaseData) {
      return undefined;
    }

    return featureShowcaseData[key];
  }

  getGlobalVersion() {
    return this.getMeta().version || "0.0.0";
  }

  getLapsedUserSurveyStatus() {
    return this.getMeta().lapsedUserSurveyStatus;
  }

  getActivationContext() {
    return (
      this.getMeta().workspaceActivationContext ??
      WorkspaceActivationContext.normal
    );
  }

  get TipOfDayIndex(): number | undefined {
    return this.getMeta().tipOfTheDayIndex;
  }

<<<<<<< HEAD
=======
  getGraphTheme() {
    return this.getMeta().graphTheme;
  }

>>>>>>> 11a26d77
  setMeta(key: keyof Metadata, value: any) {
    const stateFromFile = this.getMeta();
    stateFromFile[key] = value;
    fs.writeJSONSync(MetadataService.metaFilePath(), stateFromFile, {
      spaces: 4,
    });
  }

  /**
   * Set first install logic
   *  ^o4y7ijuvi5nv
   */
  setInitialInstall(time?: number) {
    time ||= Time.now().toSeconds();
    this.setMeta("firstInstall", time);
  }

  setFirstWsInitialize() {
    this.setMeta("firstWsInitialize", Time.now().toSeconds());
  }

  setLapsedUserMsgSendTime() {
    this.setMeta("lapsedUserMsgSendTime", Time.now().toSeconds());
  }

  setDendronWorkspaceActivated() {
    this.setMeta("dendronWorkspaceActivated", Time.now().toSeconds());
  }

  setFirstLookupTime() {
    this.setMeta("firstLookupTime", Time.now().toSeconds());
  }

  setLastLookupTime() {
    this.setMeta("lastLookupTime", Time.now().toSeconds());
  }

  setInactiveUserMsgSendTime() {
    this.setMeta("inactiveUserMsgSendTime", Time.now().toSeconds());
  }

  setInactiveUserMsgStatus(value: InactvieUserMsgStatusEnum) {
    this.setMeta("inactiveUserMsgStatus", value);
  }

  setInitialSurveyStatus(value: InitialSurveyStatusEnum) {
    this.setMeta("initialSurveyStatus", value);
  }

  setLapsedUserSurveyStatus(value: LapsedUserSurveyStatusEnum) {
    this.setMeta("lapsedUserSurveyStatus", value);
  }

  setGlobalVersion(value: string) {
    this.setMeta("version", value);
  }

  setFeatureShowcaseStatus(key: ShowcaseEntry) {
    const meta = this.getMeta();

    if (!meta.featureShowcase) {
      meta.featureShowcase = {};
    }
    meta.featureShowcase[key] = Time.now().toSeconds();

    return this.setMeta("featureShowcase", meta.featureShowcase);
  }

  setActivationContext(context: WorkspaceActivationContext) {
    this.setMeta("workspaceActivationContext", context);
  }

  set TipOfDayIndex(index: number | undefined) {
    this.setMeta("tipOfTheDayIndex", index);
  }
<<<<<<< HEAD
=======

  setGraphTheme(graphTheme: GraphThemeEnum) {
    const meta = this.getMeta();
    if (meta.graphTheme !== graphTheme) {
      this.setMeta("graphTheme", graphTheme);
    }
  }
>>>>>>> 11a26d77
}<|MERGE_RESOLUTION|>--- conflicted
+++ resolved
@@ -13,10 +13,7 @@
   BlockRefs = "BlockRefs",
   HeaderRefs = "HeaderRefs",
   InsertNoteLink = "InsertNoteLink",
-<<<<<<< HEAD
-=======
   GraphTheme = "GraphTheme",
->>>>>>> 11a26d77
 }
 
 type Metadata = Partial<{
@@ -81,13 +78,10 @@
    * the user tips that they havent seen.
    */
   tipOfTheDayIndex: number;
-<<<<<<< HEAD
-=======
   /*
    * Theme for Note Graph View
    */
   graphTheme?: GraphThemeEnum;
->>>>>>> 11a26d77
 }>;
 
 export enum InactvieUserMsgStatusEnum {
@@ -181,13 +175,10 @@
     return this.getMeta().tipOfTheDayIndex;
   }
 
-<<<<<<< HEAD
-=======
   getGraphTheme() {
     return this.getMeta().graphTheme;
   }
 
->>>>>>> 11a26d77
   setMeta(key: keyof Metadata, value: any) {
     const stateFromFile = this.getMeta();
     stateFromFile[key] = value;
@@ -263,8 +254,6 @@
   set TipOfDayIndex(index: number | undefined) {
     this.setMeta("tipOfTheDayIndex", index);
   }
-<<<<<<< HEAD
-=======
 
   setGraphTheme(graphTheme: GraphThemeEnum) {
     const meta = this.getMeta();
@@ -272,5 +261,4 @@
       this.setMeta("graphTheme", graphTheme);
     }
   }
->>>>>>> 11a26d77
 }