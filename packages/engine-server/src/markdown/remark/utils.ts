import {
  DNoteAnchor,
  isNotUndefined,
  assertUnreachable,
  CONSTANTS,
  DendronError,
  DEngineClient,
  DLink,
  DNoteAnchorPositioned,
  DNoteLink,
  DNoteLoc,
  DNoteRefData,
  DNoteRefLink,
  DNoteRefLinkRaw,
  ERROR_STATUS,
  getSlugger,
  NoteChangeEntry,
  NoteProps,
  NoteUtils,
  Position,
  NoteBlock,
  VaultUtils,
<<<<<<< HEAD
  Point,
=======
  TAGS_HIERARCHY,
  TagUtils,
  LINK_CONTENTS,
>>>>>>> c3b011b7
} from "@dendronhq/common-all";
import { createLogger } from "@dendronhq/common-server";
import _ from "lodash";
import type {
  Heading,
  List,
  ListItem,
  Paragraph,
  Root,
  Table,
  TableCell,
  TableRow,
  Image,
  Text,
} from "mdast";
import * as mdastBuilder from "mdast-builder";
import { Processor } from "unified";
import { Node, Parent } from "unist";
import { selectAll } from "unist-util-select";
import visit from "unist-util-visit";
import { VFile } from "vfile";
import { normalizev2 } from "../../utils";
import {
  Anchor,
  BlockAnchor,
  DendronASTDest,
  DendronASTNode,
  DendronASTRoot,
  DendronASTTypes,
  HashTag,
  NoteRefNoteV4,
  NoteRefNoteV4_LEGACY,
  WikiLinkNoteV4,
  WikiLinkProps,
} from "../types";
import { MDUtilsV5, ProcFlavor, ProcMode } from "../utilsv5";

const toString = require("mdast-util-to-string");

export { mdastBuilder };
export { select, selectAll } from "unist-util-select";
export { visit };

export function addError(proc: Processor, err: DendronError) {
  const errors = proc.data("errors") as DendronError[];
  errors.push(err);
  proc().data("errors", errors);
}

export function getNoteOrError(
  notes: NoteProps[],
  hint: any
): { error: DendronError | undefined; note: undefined | NoteProps } {
  let error: DendronError | undefined;
  let note: NoteProps | undefined;
  if (_.isUndefined(notes)) {
    error = new DendronError({ message: `no note found. ${hint}` });
    return { error, note };
  }
  if (notes.length > 1) {
    error = new DendronError({
      message: `multiple notes found for link: ${hint}`,
    });
    return { error, note };
  }
  if (notes.length < 1) {
    error = new DendronError({
      message: `no notes found for link: ${JSON.stringify(hint)}`,
    });
    return { error, note };
  }
  note = notes[0];
  return { error, note };
}

export type LinkFilter = {
  loc?: Partial<DNoteLoc>;
};

export function hashTag2WikiLinkNoteV4(hashtag: HashTag): WikiLinkNoteV4 {
  return {
    ...hashtag,
    type: DendronASTTypes.WIKI_LINK,
    value: hashtag.fname,
    data: {
      alias: hashtag.value,
    },
  };
}

export function frontmatterTag2WikiLinkNoteV4(tag: string): WikiLinkNoteV4 {
  return {
    type: DendronASTTypes.WIKI_LINK,
    value: `${TAGS_HIERARCHY}${tag}`,
    data: {
      alias: tag,
    },
  };
}

const getLinks = ({
  ast,
  note,
  filter,
}: {
  ast: DendronASTNode;
  note: NoteProps;
  filter: LinkFilter;
}) => {
  const wikiLinks: WikiLinkNoteV4[] = [];
  const noteRefs: (NoteRefNoteV4 | NoteRefNoteV4_LEGACY)[] = [];
  visit(
    ast,
    [
      DendronASTTypes.WIKI_LINK,
      DendronASTTypes.REF_LINK_V2,
      DendronASTTypes.REF_LINK,
      DendronASTTypes.HASHTAG,
    ],
    (node) => {
      switch (node.type) {
        case DendronASTTypes.WIKI_LINK:
          wikiLinks.push(node as WikiLinkNoteV4);
          break;
        case DendronASTTypes.REF_LINK_V2:
          noteRefs.push(node as NoteRefNoteV4);
          break;
        case DendronASTTypes.REF_LINK:
          noteRefs.push(node as NoteRefNoteV4_LEGACY);
          break;
        case DendronASTTypes.HASHTAG: {
          wikiLinks.push(hashTag2WikiLinkNoteV4(node as HashTag));
          break;
        }
        default:
        /* nothing */
      }
    }
  );
  const dlinks: DLink[] = [];

  if (isNotUndefined(note.tags)) {
    let tags: string[];
    if (_.isString(note.tags)) {
      tags = [note.tags];
    } else {
      tags = note.tags;
    }

    for (const tag of tags) {
      dlinks.push({
        type: "frontmatterTag",
        from: NoteUtils.toNoteLoc(note),
        value: `${TAGS_HIERARCHY}${tag}`,
        alias: tag,
        xvault: false,
        position: undefined,
        to: {
          fname: `${TAGS_HIERARCHY}${tag}`,
        },
      });
    }
  }

  for (const wikiLink of wikiLinks) {
    dlinks.push({
      type: LinkUtils.astType2DLinkType(wikiLink.type),
      from: NoteUtils.toNoteLoc(note),
      value: wikiLink.value,
      alias: wikiLink.data.alias,
      position: wikiLink.position as Position,
      xvault: !_.isUndefined(wikiLink.data.vaultName),
      sameFile: wikiLink.data.sameFile,
      // TODO: error if vault not found
      to: {
        fname: wikiLink.value,
        anchorHeader: wikiLink.data.anchorHeader,
        vaultName: wikiLink.data.vaultName,
      },
    });
  }
  // the cast is safe because the only difference is whether `data.vaultName` exists, which is already optional
  for (const noteRef of noteRefs as NoteRefNoteV4[]) {
    const { anchorStart, anchorEnd, anchorStartOffset } =
      noteRef.data.link.data;
    const anchorStartText = anchorStart || "";
    const anchorStartOffsetText = anchorStartOffset
      ? `,${anchorStartOffset}`
      : "";
    const anchorEndText = anchorEnd ? `:#${anchorEnd}` : "";
    const anchorHeader = `${anchorStartText}${anchorStartOffsetText}${anchorEndText}`;

    dlinks.push({
      type: LinkUtils.astType2DLinkType(noteRef.type),
      from: NoteUtils.toNoteLoc(note),
      value: noteRef.data.link.from.fname,
      // not sure why typescript doesn't recognize the position, but I can confirm it exists in the debugger
      position: noteRef.position as Position,
      xvault: !_.isUndefined(noteRef.data.link.data.vaultName),
      // TODO: error if vault not found
      to: {
        fname: noteRef.data.link.from.fname, // not sure why, but noteRef's have their targets in `from` field
        anchorHeader: anchorHeader || undefined,
        vaultName: noteRef.data.link.data.vaultName,
      },
    });
  }

  if (filter?.loc) {
    // TODO: add additional filters besides fname
    return dlinks.filter((ent) => {
      return ent.value === filter?.loc?.fname;
    });
  }
  return dlinks;
};

const getLinkCandidates = ({
  ast,
  note,
  notesMap,
}: {
  ast: DendronASTNode;
  note: NoteProps;
  notesMap: Map<string, NoteProps>;
}) => {
  const textNodes: Text[] = [];
  visit(
    ast,
    [DendronASTTypes.TEXT],
    (node: Text, _index: number, parent: Parent | undefined) => {
      if (parent?.type === "paragraph" || parent?.type === "tableCell") {
        textNodes.push(node);
      }
    }
  );

  const linkCandidates: DLink[] = [];
  _.map(textNodes, (textNode: Text) => {
    const value = textNode.value as string;
    // handling text nodes that start with \n
    if (textNode.position!.start.line !== textNode.position!.end.line) {
      textNode.position!.start = {
        line: textNode.position!.start.line + 1,
        column: 1,
      };
    }
    value.split(/\s+/).filter((word) => {
      const maybeNote = notesMap.get(word);
      if (maybeNote !== undefined) {
        const candidate = {
          type: "linkCandidate",
          from: NoteUtils.toNoteLoc(note),
          value: value.trim(),
          position: textNode.position as Position,
          to: {
            fname: word,
            vaultName: VaultUtils.getName(maybeNote.vault),
          },
        } as DLink;
        linkCandidates.push(candidate);
      }
      return maybeNote !== undefined;
    });
  });
  return linkCandidates;
};

export class LinkUtils {
  static astType2DLinkType(type: DendronASTTypes): DLink["type"] {
    switch (type) {
      case DendronASTTypes.WIKI_LINK:
        return "wiki";
      case DendronASTTypes.REF_LINK:
      case DendronASTTypes.REF_LINK_V2:
        return "ref";
      default:
        throw new DendronError({ message: `invalid type conversion: ${type}` });
    }
  }
  static dlink2DNoteLink(link: DLink): DNoteLink {
    return {
      data: {
        xvault: link.xvault,
        sameFile: link.sameFile,
      },
      from: {
        fname: link.value,
        alias: link.alias,
        anchorHeader: link.to?.anchorHeader,
        vaultName: link.from.vaultName,
      },
      type: link.type,
      position: link.position,
    };
  }
  /**
   * Get all links from the note body
   * Currently, just look for wiki links
   * @param opts.filter - {type, loc
   *
   * - type: filter by {@link DendronASTTypes}
   * - loc: filter by {@link DLoc}
   */
  static findLinks({
    note,
    engine,
    filter,
  }: {
    note: NoteProps;
    engine: DEngineClient;
    filter?: LinkFilter;
  }): DLink[] {
    const content = note.body;
    const remark = MDUtilsV5.procRemarkParseFull(
      { flavor: ProcFlavor.REGULAR },
      {
        engine,
        fname: note.fname,
        vault: note.vault,
        dest: DendronASTDest.MD_DENDRON,
      }
    );
    const out = remark.parse(content) as DendronASTNode;
    const links: DLink[] = getLinks({
      ast: out,
      filter: { loc: filter?.loc },
      note,
    });
    return links;
  }
  static isAlias(link: string) {
    return link.indexOf("|") !== -1;
  }

  static hasFilter(link: string) {
    return link.indexOf(">") !== -1;
  }

  static parseAliasLink(link: string) {
    const [alias, value] = link.split("|").map(_.trim);
    return { alias, value: NoteUtils.normalizeFname(value) };
  }

  static parseDendronURI(linkString: string) {
    if (linkString.startsWith(CONSTANTS.DENDRON_DELIMETER)) {
      const [vaultName, link] = linkString
        .split(CONSTANTS.DENDRON_DELIMETER)[1]
        .split("/");
      return {
        vaultName,
        link,
      };
    }
    return {
      link: linkString,
    };
  }

  /** Either value or anchorHeader will always be present if the function did not
   *  return null. A missing value means that the file containing this link is
   *  the value.
   */
  static parseLinkV2(linkString: string):
    | {
        alias?: string;
        value: string;
        anchorHeader?: string;
        vaultName?: string;
        sameFile: false;
      }
    | {
        alias?: string;
        value?: string;
        anchorHeader: string;
        vaultName?: string;
        sameFile: true;
      }
    | null {
    const re = new RegExp(LINK_CONTENTS, "i");
    const out = linkString.match(re);
    if (out && out.groups) {
      let { alias, value } = out.groups;
      const { anchor } = out.groups;
      if (!value && !anchor) return null; // Does not actually link to anything
      let vaultName: string | undefined;
      if (value) {
        ({ vaultName, link: value } = this.parseDendronURI(value));
        if (!alias) {
          alias = value;
        }
        alias = _.trim(alias);
        value = _.trim(value);
      }
      return { alias, value, anchorHeader: anchor, vaultName, sameFile: _.isUndefined(value) };
    } else {
      return null;
    }
  }

  static parseLink(linkMatch: string) {
    linkMatch = NoteUtils.normalizeFname(linkMatch);
    let out: WikiLinkProps = {
      value: linkMatch,
      alias: linkMatch,
    };
    if (LinkUtils.isAlias(linkMatch)) {
      out = LinkUtils.parseAliasLink(linkMatch);
    }
    if (out.value.indexOf("#") !== -1) {
      const [value, anchorHeader] = out.value.split("#").map(_.trim);
      out.value = value;
      out.anchorHeader = anchorHeader;
      // if we didn't have an alias, links with a # anchor shouldn't have # portion be in the title
      if (!LinkUtils.isAlias(linkMatch)) {
        out.alias = value;
      }
    }
    return out;
  }

  static parseNoteRefRaw(ref: string): DNoteRefLinkRaw {
    const optWikiFileName = /([^\]:#]*)/.source;
    const wikiFileName = /([^\]:#]+)/.source;
    const reLink = new RegExp(
      "" +
        `(?<name>${optWikiFileName})` +
        `(${
          new RegExp(
            // anchor start
            "" +
              /#?/.source +
              `(?<anchorStart>${wikiFileName})` +
              // anchor stop
              `(:#(?<anchorEnd>${wikiFileName}))?`
          ).source
        })?`,
      "i"
    );

    // pre-parse alias if it exists
    let alias: string | undefined;
    const [aliasPartFirst, aliasPartSecond] = ref.split("|");
    if (_.isUndefined(aliasPartSecond)) ref = aliasPartFirst;
    else {
      alias = aliasPartFirst;
      ref = aliasPartSecond;
    }

    // pre-parse vault name if it exists
    let vaultName: string | undefined;
    ({ vaultName, link: ref } = LinkUtils.parseDendronURI(ref));

    const groups = reLink.exec(ref)?.groups;
    const clean: DNoteRefData = {
      type: "file",
    };
    let fname: string | undefined;
    _.each<Partial<DNoteRefData>>(groups, (v, k) => {
      if (_.isUndefined(v)) {
        return;
      }
      if (k === "name") {
        // remove .md extension if it exists, but keep full path in case this is an image
        fname = /^(?<name>.*?)(\.md)?$/.exec(_.trim(v as string))?.groups?.name;
      } else {
        // @ts-ignore
        clean[k] = v;
      }
    });
    if (clean.anchorStart && clean.anchorStart.indexOf(",") >= 0) {
      const [anchorStart, offset] = clean.anchorStart.split(",");
      clean.anchorStart = anchorStart;
      clean.anchorStartOffset = parseInt(offset, 10);
    }
    if (_.isUndefined(fname) && _.isUndefined(clean.anchorStart)) {
      throw new DendronError({
        message: `both fname and anchorStart for ${ref} is undefined`,
      });
    }
    if (vaultName) {
      clean.vaultName = vaultName;
    }
    // TODO
    // @ts-ignore
    return { from: { fname, alias }, data: clean, type: "ref" };
  }

  static parseNoteRef(ref: string): DNoteRefLink {
    const noteRef = LinkUtils.parseNoteRefRaw(ref);
    if (
      _.isUndefined(noteRef.from?.fname) &&
      _.isUndefined(noteRef.data.anchorStart)
    ) {
      throw new DendronError({
        message: `both fname and anchorStart for ${ref} is undefined`,
      });
    }
    // @ts-ignore
    return noteRef;
  }

  static renderNoteLink({
    link,
    dest,
  }: {
    link: DNoteLink;
    dest: DendronASTDest;
    }): string | never {
    switch (dest) {
      case DendronASTDest.MD_DENDRON: {
        if (this.isHashtagLink(link.from)) {
          return link.from.alias;
        }
        const ref = link.type === "ref" ? "!" : "";
        const vaultPrefix =
          link.from.vaultName && link.data.xvault
            ? `${CONSTANTS.DENDRON_DELIMETER}${link.from.vaultName}/`
            : "";
        let value = link.from.fname;
        const alias =
          !_.isUndefined(link.from.alias) && link.from.alias !== value
            ? link.from.alias + "|"
            : undefined;
        const anchor = link.from.anchorHeader
          ? `#${link.from.anchorHeader}`
          : "";
        if (link.data.sameFile && anchor !== "") {
          // This is a same file reference, for example `[[#anchor]]`
          value = "";
        }
        // TODO: take into account piping direction
        return [ref, `[[`, alias, vaultPrefix, value, anchor, `]]`].join("");
      }
      default:
        return assertUnreachable();
    }
  }

  static updateLink({
    note,
    oldLink,
    newLink,
  }: {
    note: NoteProps;
    oldLink: DNoteLink;
    newLink: DNoteLink;
  }) {
    if (oldLink.type === "frontmatterTag") {
      // Just change the prop
      const oldTag = oldLink.from.alias!;
      const newTag = newLink.from.alias;
      TagUtils.replaceTag({ note, oldTag, newTag });
      return note.body;
    } else {
      // Need to update note body
      const { start, end } = oldLink.position!;
      const startOffset = start.offset!;
      const endOffset = end.offset!;
      const body = note.body;
      const newBody = [
        body.slice(0, startOffset),
        LinkUtils.renderNoteLink({
          link: newLink,
          dest: DendronASTDest.MD_DENDRON,
        }),
        body.slice(endOffset),
      ].join("");
      return newBody;
    }
  }

  static isHashtagLink(link: DNoteLoc): link is DNoteLoc & { alias: string } {
    return (
      link.alias !== undefined &&
      link.alias.startsWith("#") &&
      link.fname.startsWith("tags")
    );
  }

  static findLinkCandidates({
    note,
    // notes,
    notesMap,
    engine,
  }: {
    note: NoteProps;
    // notes: NoteProps[];
    notesMap: Map<string, NoteProps>;
    engine: DEngineClient;
  }) {
    const content = note.body;
    const remark = MDUtilsV5.procRemarkParse(
      { mode: ProcMode.FULL },
      {
        engine,
        fname: note.fname,
        vault: note.vault,
        dest: DendronASTDest.MD_DENDRON,
      }
    );
    const tree = remark.parse(content) as DendronASTNode;
    const linkCandidates: DLink[] = getLinkCandidates({
      ast: tree,
      note,
      notesMap,
    });
    return linkCandidates;
  }

  static hasVaultPrefix(link: DLink) {
    if (link.to?.vaultName) {
      return true;
    } else return false;
  }
}

export class AnchorUtils {
  /** Given a header, finds the text of that header, including any wikilinks or hashtags that are included in the header.
   *
   * For example, for the header `## Foo [[Bar|bar]] and #baz`, the text should be `Foo Bar and #baz`.
   */
  static headerText(header: Heading): string {
    const headerText: string[] = [];
    visit(header, (node) => {
      switch (node.type) {
        case DendronASTTypes.TEXT:
          headerText.push((node as Text).value);
          break;
        case DendronASTTypes.WIKI_LINK:
          headerText.push((node as WikiLinkNoteV4).data.alias);
          break;
        case DendronASTTypes.HASHTAG:
          headerText.push((node as HashTag).value);
          break;
        default:
        /* nothing */
      }
    });
    return _.trim(headerText.join(""));
  }

  /** Given a header, finds the range of text that marks the contents of the header.
   *
   * For example, for the header `## Foo [[Bar|bar]] and #baz`, the range will start after `## ` and end at the end of the line.
   */
  static headerTextPosition(header: Heading): Position {
    let start: Point | undefined;
    let end: Point | undefined;
    visit(header, [DendronASTTypes.TEXT, DendronASTTypes.WIKI_LINK, DendronASTTypes.HASHTAG, DendronASTTypes.BLOCK_ANCHOR], (node) => {
      if (node.type === DendronASTTypes.BLOCK_ANCHOR && end) {
        // Preserve whitespace after the header, for example `# foo ^bar`, where
        // `^bar` must be separated with a space since it's not part of the header
        end.column -= 1;
        return;
      }
      if (_.isUndefined(start)) start = node.position!.start;
      end = node.position!.end;
    });
    if (_.isUndefined(start) || _.isUndefined(end)) throw new DendronError({ message: "Unable to find the region of text containing the header" });
    
    return { start, end };
  }

  /** Given a *parsed* anchor node, returns the anchor id ("header" or "^block" and positioned anchor object for it. */
  static anchorNode2anchor(
    node: Anchor,
    slugger: ReturnType<typeof getSlugger>
  ): [string, DNoteAnchorPositioned] | undefined {
    if (_.isUndefined(node.position)) return undefined;

    const { line, column } = node.position.start;
    if (node.type === DendronASTTypes.HEADING) {
      const value = slugger.slug(this.headerText(node as Heading));
      return [
        value,
        {
          type: "header",
          value,
          line: line - 1,
          column: column - 1,
        },
      ];
    } else if (node.type === DendronASTTypes.BLOCK_ANCHOR) {
      return [
        `^${node.id}`,
        {
          type: "block",
          value: node.id,
          line: line - 1,
          column: column - 1,
        },
      ];
    } else {
      assertUnreachable(node);
    }
  }

  static async findAnchors(opts: {
    note: NoteProps;
    wsRoot: string;
  }): Promise<{ [index: string]: DNoteAnchorPositioned }> {
    if (opts.note.stub) return {};
    try {
      const noteContents = NoteUtils.serialize(opts.note);
      const noteAnchors = RemarkUtils.findAnchors(noteContents);
      const slugger = getSlugger();

      const anchors: [string, DNoteAnchorPositioned][] = noteAnchors
        .map((anchor) => this.anchorNode2anchor(anchor, slugger))
        .filter(isNotUndefined);

      return Object.fromEntries(anchors);
    } catch (err) {
      const error = DendronError.createFromStatus({
        status: ERROR_STATUS.UNKNOWN,
        payload: { note: NoteUtils.toLogObj(opts.note), wsRoot: opts.wsRoot },
        error: err,
      });
      createLogger("AnchorUtils").error(error);
      return {};
    }
  }

  static anchor2string(anchor: DNoteAnchor): string {
    if (anchor.type === "block") return `^${anchor.value}`;
    if (anchor.type === "header") return anchor.value;
    assertUnreachable(anchor.type);
  }
}

function walk(node: Node, fn: any) {
  fn(node);
  if (node.children) {
    (node.children as Node[]).forEach((n) => {
      walk(n, fn);
    });
  }
}

const MAX_HEADING_DEPTH = 99999;

const NODE_TYPES_TO_EXTRACT = [
  DendronASTTypes.BLOCK_ANCHOR,
  DendronASTTypes.HEADING,
  DendronASTTypes.LIST,
  DendronASTTypes.LIST_ITEM,
  DendronASTTypes.TABLE,
  DendronASTTypes.PARAGRAPH,
];

export class RemarkUtils {
  static bumpHeadings(root: Node, baseDepth: number) {
    const headings: Heading[] = [];
    walk(root, (node: Node) => {
      if (node.type === DendronASTTypes.HEADING) {
        headings.push(node as Heading);
      }
    });

    const minDepth = headings.reduce((memo, h) => {
      return Math.min(memo, h.depth);
    }, MAX_HEADING_DEPTH);

    const diff = baseDepth + 1 - minDepth;

    headings.forEach((h) => {
      h.depth += diff;
    });
  }

  static findAnchors(content: string): Anchor[] {
    const parser = MDUtilsV5.procRehypeParse({
      mode: ProcMode.NO_DATA,
    });
    const parsed = parser.parse(content);
    return [
      ...(selectAll(DendronASTTypes.HEADING, parsed) as Heading[]),
      ...(selectAll(DendronASTTypes.BLOCK_ANCHOR, parsed) as BlockAnchor[]),
    ];
  }

  static isHeading(node: Node, text: string, depth?: number): node is Heading {
    if (node.type !== DendronASTTypes.HEADING) {
      return false;
    }

    // wildcard is always true
    if (text === "*") {
      return true;
    }
    if (text) {
      const headingText = toString(node);
      return text.trim().toLowerCase() === headingText.trim().toLowerCase();
    }

    if (depth) {
      return (node as Heading).depth <= depth;
    }

    return true;
  }

  static isRoot(node: Node): node is Parent {
    return node.type === DendronASTTypes.ROOT;
  }

  static isParent(node: Node): node is Parent {
    return _.isArray(node.children);
  }

  static isParagraph(node: Node): node is Paragraph {
    return node.type === DendronASTTypes.PARAGRAPH;
  }

  static isTable(node: Node): node is Table {
    return node.type === DendronASTTypes.TABLE;
  }

  static isTableRow(node: Node): node is TableRow {
    return node.type === DendronASTTypes.TABLE_ROW;
  }

  static isTableCell(node: Node): node is TableCell {
    return node.type === DendronASTTypes.TABLE_CELL;
  }

  static isList(node: Node): node is List {
    return node.type === DendronASTTypes.LIST;
  }

  static isNoteRefV2(node: Node): node is NoteRefNoteV4 {
    return node.type === DendronASTTypes.REF_LINK_V2;
  }

  static isImage(node: Node): node is Image {
    return node.type === DendronASTTypes.IMAGE;
  }

  static isText(node: Node): node is Text {
    return node.type === DendronASTTypes.TEXT;
  }

  // --- conversion

  static convertLinksToDotNotation(
    note: NoteProps,
    changes: NoteChangeEntry[]
  ) {
    return function (this: Processor) {
      return (tree: Node, _vfile: VFile) => {
        const root = tree as DendronASTRoot;
        const wikiLinks: WikiLinkNoteV4[] = selectAll(
          DendronASTTypes.WIKI_LINK,
          root
        ) as WikiLinkNoteV4[];
        wikiLinks.forEach((linkNode) => {
          if (linkNode.value.indexOf("/") >= 0) {
            const newValue = _.replace(linkNode.value, /\//g, ".");
            if (linkNode.data.alias === linkNode.value) {
              linkNode.data.alias = newValue;
            }
            linkNode.value = newValue;
            changes.push({
              note,
              status: "update",
            });
          }
        });
      };
    };
  }

  static convertLinksFromDotNotation(
    note: NoteProps,
    changes: NoteChangeEntry[]
  ) {
    return function (this: Processor) {
      return (tree: Node, _vfile: VFile) => {
        const root = tree as DendronASTRoot;
        const wikiLinks: WikiLinkNoteV4[] = selectAll(
          DendronASTTypes.WIKI_LINK,
          root
        ) as WikiLinkNoteV4[];

        let dirty = false;

        wikiLinks.forEach((linkNode) => {
          if (linkNode.value.indexOf(".") >= 0) {
            const newValue = _.replace(linkNode.value, /\./g, "/");
            if (linkNode.data.alias === linkNode.value) {
              linkNode.data.alias = newValue;
            }
            linkNode.value = newValue;
            dirty = true;
          }
        });
        //TODO: Add support for Ref Notes and Block Links

        if (dirty) {
          changes.push({
            note,
            status: "update",
          });
        }
      };
    };
  }

  static oldNoteRef2NewNoteRef(note: NoteProps, changes: NoteChangeEntry[]) {
    return function (this: Processor) {
      return (tree: Node, _vfile: VFile) => {
        const root = tree as DendronASTRoot;
        //@ts-ignore
        const notesRefLegacy: NoteRefNoteV4_LEGACY[] = selectAll(
          DendronASTTypes.REF_LINK,
          root
        );
        notesRefLegacy.map((noteRefLegacy) => {
          const slugger = getSlugger();
          // @ts-ignore;
          noteRefLegacy.type = DendronASTTypes.REF_LINK_V2;
          const { anchorStart, anchorEnd } = noteRefLegacy.data.link.data;
          if (anchorStart) {
            noteRefLegacy.data.link.data.anchorStart = normalizev2(
              anchorStart,
              slugger
            );
          }
          if (anchorEnd) {
            noteRefLegacy.data.link.data.anchorEnd = normalizev2(
              anchorEnd,
              slugger
            );
          }
        });
        if (!_.isEmpty(notesRefLegacy)) {
          changes.push({
            note,
            status: "update",
          });
        }
      };
    };
  }

  static h1ToTitle(note: NoteProps, changes: NoteChangeEntry[]) {
    return function (this: Processor) {
      return (tree: Node, _vfile: VFile) => {
        const root = tree as Root;
        const idx = _.findIndex(
          root.children,
          (ent) => ent.type === DendronASTTypes.HEADING && ent.depth === 1
        );
        if (idx >= 0) {
          const head = root.children.splice(idx, 1)[0] as Heading;
          if (head.children.length === 1 && head.children[0].type === "text") {
            note.title = head.children[0].value;
          }
          changes.push({
            note,
            status: "update",
          });
        }
      };
    };
  }

  static h1ToH2(note: NoteProps, changes: NoteChangeEntry[]) {
    return function (this: Processor) {
      return (tree: Node, _vfile: VFile) => {
        const root = tree as Root;
        const idx = _.findIndex(
          root.children,
          (ent) => ent.type === DendronASTTypes.HEADING && ent.depth === 1
        );
        if (idx >= 0) {
          const head = root.children[idx] as Heading;
          head.depth = 2;
          changes.push({
            note,
            status: "update",
          });
        }
      };
    };
  }

  /** Extract all blocks from the note which could be referenced by a block anchor.
   *
   * If those blocks already have anchors (or if they are a header), this will also find that anchor.
   *
   * @param note The note from which blocks will be extracted.
   */
  static async extractBlocks({
    note,
    engine,
  }: {
    note: NoteProps;
    engine: DEngineClient;
  }): Promise<NoteBlock[]> {
    const proc = MDUtilsV5.procRemarkFull({
      engine,
      vault: note.vault,
      fname: note.fname,
      dest: DendronASTDest.MD_DENDRON,
    });
    const slugger = getSlugger();

    // Read and parse the note
    const noteText = NoteUtils.serialize(note);
    const noteAST = proc.parse(noteText);
    if (_.isUndefined(noteAST.children)) return [];
    const nodesToSearch = _.filter(noteAST.children as Node[], (node) =>
      _.includes(NODE_TYPES_TO_EXTRACT, node.type)
    );

    // Extract the blocks
    const blocks: NoteBlock[] = [];
    for (const node of nodesToSearch) {
      // Block anchors at top level refer to the blocks before them
      if (node.type === DendronASTTypes.PARAGRAPH) {
        // These look like a paragraph...
        const parent = node as Paragraph;
        if (parent.children.length === 1) {
          // ... that has only a block anchor in it ...
          const child = parent.children[0] as Node;
          if (child.type === DendronASTTypes.BLOCK_ANCHOR) {
            // ... in which case this block anchor refers to the previous block, if any
            const previous = _.last(blocks);
            if (!_.isUndefined(previous))
              [, previous.anchor] =
                AnchorUtils.anchorNode2anchor(child as BlockAnchor, slugger) ||
                [];
            // Block anchors themselves are not blocks, don't extract them
            continue;
          }
        }
      }

      // Extract list items out of lists. We also extract them from nested lists,
      // because block anchors can't refer to nested lists, only items inside of them
      if (node.type === DendronASTTypes.LIST) {
        visit(node, [DendronASTTypes.LIST_ITEM], (listItem: ListItem) => {
          // The list item might have a block anchor inside of it.
          let anchor: DNoteAnchorPositioned | undefined;
          visit(
            listItem,
            [DendronASTTypes.BLOCK_ANCHOR, DendronASTTypes.LIST],
            (inListItem) => {
              // Except if we hit a nested list, because then the block anchor refers to the item in the nested list
              if (inListItem.type === DendronASTTypes.LIST) return "skip";
              [, anchor] =
                AnchorUtils.anchorNode2anchor(
                  inListItem as BlockAnchor,
                  slugger
                ) || [];
              return;
            }
          );

          blocks.push({
            text: proc.stringify(listItem),
            anchor,
            // position can only be undefined for generated nodes, not for parsed ones
            position: listItem.position!,
            type: listItem.type,
          });
        });
      }

      // extract the anchor for this block, if it exists
      let anchor: DNoteAnchorPositioned | undefined;
      if (node.type === DendronASTTypes.HEADING) {
        // Headings are anchors themselves
        [, anchor] =
          AnchorUtils.anchorNode2anchor(node as Heading, slugger) || [];
      } else if (node.type !== DendronASTTypes.LIST) {
        // Other nodes might have block anchors inside them
        // Except lists, because anchors inside lists only refer to specific list items
        visit(node, [DendronASTTypes.BLOCK_ANCHOR], (child) => {
          [, anchor] =
            AnchorUtils.anchorNode2anchor(child as BlockAnchor, slugger) || [];
        });
      }

      // extract the block
      blocks.push({
        text: proc.stringify(node),
        anchor,
        // position can only be undefined for generated nodes, not for parsed ones
        position: node.position!,
        type: node.type,
      });
    }

    return blocks;
  }
}<|MERGE_RESOLUTION|>--- conflicted
+++ resolved
@@ -20,13 +20,12 @@
   Position,
   NoteBlock,
   VaultUtils,
-<<<<<<< HEAD
   Point,
-=======
   TAGS_HIERARCHY,
   TagUtils,
   LINK_CONTENTS,
->>>>>>> c3b011b7
+  LINK_NAME,
+  ALIAS_NAME,
 } from "@dendronhq/common-all";
 import { createLogger } from "@dendronhq/common-server";
 import _ from "lodash";
@@ -69,6 +68,7 @@
 export { mdastBuilder };
 export { select, selectAll } from "unist-util-select";
 export { visit };
+export { LINK_CONTENTS, LINK_NAME, ALIAS_NAME };
 
 export function addError(proc: Processor, err: DendronError) {
   const errors = proc.data("errors") as DendronError[];
@@ -421,7 +421,13 @@
         alias = _.trim(alias);
         value = _.trim(value);
       }
-      return { alias, value, anchorHeader: anchor, vaultName, sameFile: _.isUndefined(value) };
+      return {
+        alias,
+        value,
+        anchorHeader: anchor,
+        vaultName,
+        sameFile: _.isUndefined(value),
+      };
     } else {
       return null;
     }
@@ -535,7 +541,7 @@
   }: {
     link: DNoteLink;
     dest: DendronASTDest;
-    }): string | never {
+  }): string | never {
     switch (dest) {
       case DendronASTDest.MD_DENDRON: {
         if (this.isHashtagLink(link.from)) {
@@ -676,18 +682,30 @@
   static headerTextPosition(header: Heading): Position {
     let start: Point | undefined;
     let end: Point | undefined;
-    visit(header, [DendronASTTypes.TEXT, DendronASTTypes.WIKI_LINK, DendronASTTypes.HASHTAG, DendronASTTypes.BLOCK_ANCHOR], (node) => {
-      if (node.type === DendronASTTypes.BLOCK_ANCHOR && end) {
-        // Preserve whitespace after the header, for example `# foo ^bar`, where
-        // `^bar` must be separated with a space since it's not part of the header
-        end.column -= 1;
-        return;
-      }
-      if (_.isUndefined(start)) start = node.position!.start;
-      end = node.position!.end;
-    });
-    if (_.isUndefined(start) || _.isUndefined(end)) throw new DendronError({ message: "Unable to find the region of text containing the header" });
-    
+    visit(
+      header,
+      [
+        DendronASTTypes.TEXT,
+        DendronASTTypes.WIKI_LINK,
+        DendronASTTypes.HASHTAG,
+        DendronASTTypes.BLOCK_ANCHOR,
+      ],
+      (node) => {
+        if (node.type === DendronASTTypes.BLOCK_ANCHOR && end) {
+          // Preserve whitespace after the header, for example `# foo ^bar`, where
+          // `^bar` must be separated with a space since it's not part of the header
+          end.column -= 1;
+          return;
+        }
+        if (_.isUndefined(start)) start = node.position!.start;
+        end = node.position!.end;
+      }
+    );
+    if (_.isUndefined(start) || _.isUndefined(end))
+      throw new DendronError({
+        message: "Unable to find the region of text containing the header",
+      });
+
     return { start, end };
   }
 
