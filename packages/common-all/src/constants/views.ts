--- conflicted
+++ resolved
@@ -65,8 +65,6 @@
     bundleName: "SeedBrowser",
     type: "webview",
   },
-<<<<<<< HEAD
-=======
   [DendronEditorViewKey.SCHEMA_PAGE]: {
     desc: "Schema Validator",
     label: "Schemas",
@@ -79,7 +77,6 @@
     bundleName: "schemaValidatorView",
     type: "webview",
   },
->>>>>>> 17c639af
   [DendronEditorViewKey.SCHEMA_VALIDATOR]: {
     desc: "Schema Validator",
     label: "Schemas",
